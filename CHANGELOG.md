--- conflicted
+++ resolved
@@ -13,7 +13,6 @@
 - Fix potential out-of-bounds memory access when a `wp.sparse.BsrMatrix` object is reused for storing matrices of different shapes
 - Fix robustness to very low desired tolerance in `wp.fem.utils.symmetric_eigenvalues_qr`
 - Fix invalid code generation error messages when nesting dynamic and static for-loops
-<<<<<<< HEAD
 - Fix caching of kernels with static expressions
 - Expose a `reversed()` built-in for iterators.
 
@@ -23,9 +22,7 @@
 
 - Fix `iter_reverse()` not working as expected for ranges with steps other than 1 ([GH-311](https://github.com/NVIDIA/warp/issues/311)).
 
-=======
 - Fix `ModelBuilder.add_builder(builder)` to correctly update `articulation_start` and thereby `articulation_count` when `builder` contains more than one articulation
->>>>>>> fccfe2a6
 
 ## [1.4.0] - 2024-10-01
 
