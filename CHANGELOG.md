--- conflicted
+++ resolved
@@ -9,12 +9,9 @@
 - Add support for stream priorities to hint to the device that it should process pending work
   in high-priority streams over pending work in low-priority streams when possible
   ([docs](https://nvidia.github.io/warp/modules/concurrency.html#stream-priorities)).
-<<<<<<< HEAD
 - Add `wp.mod()` for vector types ([GH-282](https://github.com/NVIDIA/warp/issues/282)).
 - Expose the modulo operator `%` to Python's runtime scalar and vector types.
-=======
 - Fix a bug in `wp.bvh_query_aabb()` ([GH-288](https://github.com/NVIDIA/warp/issues/288)).
->>>>>>> e369666e
 
 ## [1.3.1] - 2024-07-27
 
