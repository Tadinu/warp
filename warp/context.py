--- conflicted
+++ resolved
@@ -1329,17 +1329,16 @@
                 for func in module.functions.values():
                     s = func.adj.source
                     ch.update(bytes(s, "utf-8"))
-<<<<<<< HEAD
+
                     if func.custom_grad_func:
                         s = func.custom_grad_func.adj.source
                         ch.update(bytes(s, "utf-8"))
                     if func.custom_replay_func:
                         s = func.custom_replay_func.adj.source
-=======
+                        
                     # cache func arg types
                     for arg, arg_type in func.adj.arg_types.items():
                         s = f"{arg}: {get_type_name(arg_type)}"
->>>>>>> 68ed72fb
                         ch.update(bytes(s, "utf-8"))
 
                 # kernel source
